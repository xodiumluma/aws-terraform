package aws

import (
	"fmt"
	"log"
	"time"

	"github.com/aws/aws-sdk-go/aws"
	"github.com/aws/aws-sdk-go/aws/arn"
	"github.com/aws/aws-sdk-go/aws/awserr"
	"github.com/aws/aws-sdk-go/service/dynamodb"
	"github.com/aws/aws-sdk-go/service/kinesis"
	"github.com/aws/aws-sdk-go/service/lambda"
	"github.com/aws/aws-sdk-go/service/sqs"
	"github.com/hashicorp/terraform-plugin-sdk/v2/helper/resource"
	"github.com/hashicorp/terraform-plugin-sdk/v2/helper/schema"
	"github.com/hashicorp/terraform-plugin-sdk/v2/helper/validation"
	"github.com/terraform-providers/terraform-provider-aws/aws/internal/service/lambda/waiter"
)

func resourceAwsLambdaEventSourceMapping() *schema.Resource {
	return &schema.Resource{
		Create: resourceAwsLambdaEventSourceMappingCreate,
		Read:   resourceAwsLambdaEventSourceMappingRead,
		Update: resourceAwsLambdaEventSourceMappingUpdate,
		Delete: resourceAwsLambdaEventSourceMappingDelete,
		Importer: &schema.ResourceImporter{
			State: schema.ImportStatePassthrough,
		},

		Schema: map[string]*schema.Schema{
			"event_source_arn": {
				Type:     schema.TypeString,
				Required: true,
				ForceNew: true,
			},
			"function_name": {
				Type:     schema.TypeString,
				Required: true,
				DiffSuppressFunc: func(k, old, new string, d *schema.ResourceData) bool {
					// Using function name or ARN should not be shown as a diff.
					// Try to convert the old and new values from ARN to function name
					oldFunctionName, oldFunctionNameErr := getFunctionNameFromLambdaArn(old)
					newFunctionName, newFunctionNameErr := getFunctionNameFromLambdaArn(new)
					return (oldFunctionName == new && oldFunctionNameErr == nil) || (newFunctionName == old && newFunctionNameErr == nil)
				},
			},
			"starting_position": {
				Type:     schema.TypeString,
				Optional: true,
				ForceNew: true,
				ValidateFunc: validation.StringInSlice([]string{
					lambda.EventSourcePositionAtTimestamp,
					lambda.EventSourcePositionLatest,
					lambda.EventSourcePositionTrimHorizon,
				}, false),
			},
			"starting_position_timestamp": {
				Type:         schema.TypeString,
				Optional:     true,
				ForceNew:     true,
				ValidateFunc: validation.IsRFC3339Time,
			},
			"topics": {
				Type:     schema.TypeSet,
				Optional: true,
				ForceNew: true,
				Elem:     &schema.Schema{Type: schema.TypeString},
				Set:      schema.HashString,
			},
			"batch_size": {
				Type:     schema.TypeInt,
				Optional: true,
				DiffSuppressFunc: func(k, old, new string, d *schema.ResourceData) bool {
					// When AWS repurposed EventSourceMapping for use with SQS they kept
					// the default for BatchSize at 100 for Kinesis and DynamoDB, but made
					// the default 10 for SQS.  As such, we had to make batch_size optional.
					// Because of this, we need to ensure that if someone doesn't have
					// batch_size specified that it is not treated as a diff for those
					if new != "" && new != "0" {
						return false
					}

					eventSourceARN, err := arn.Parse(d.Get("event_source_arn").(string))
					if err != nil {
						return false
					}
					switch eventSourceARN.Service {
					case dynamodb.ServiceName, kinesis.ServiceName:
						if old == "100" {
							return true
						}
					case sqs.ServiceName:
						if old == "10" {
							return true
						}
					}
					return false
				},
			},
			"enabled": {
				Type:     schema.TypeBool,
				Optional: true,
				Default:  true,
			},
			"maximum_batching_window_in_seconds": {
				Type:     schema.TypeInt,
				Optional: true,
			},
			"parallelization_factor": {
				Type:         schema.TypeInt,
				Optional:     true,
				ValidateFunc: validation.IntBetween(1, 10),
				Computed:     true,
			},
			"maximum_retry_attempts": {
				Type:         schema.TypeInt,
				Optional:     true,
				ValidateFunc: validation.IntBetween(0, 10000),
				Computed:     true,
			},
			"maximum_record_age_in_seconds": {
				Type:         schema.TypeInt,
				Optional:     true,
				ValidateFunc: validation.IntBetween(60, 604800),
				Computed:     true,
			},
			"bisect_batch_on_function_error": {
				Type:     schema.TypeBool,
				Optional: true,
			},
			"destination_config": {
				Type:     schema.TypeList,
				Optional: true,
				MinItems: 1,
				MaxItems: 1,
				Elem: &schema.Resource{
					Schema: map[string]*schema.Schema{
						"on_failure": {
							Type:     schema.TypeList,
							Optional: true,
							MaxItems: 1,
							Elem: &schema.Resource{
								Schema: map[string]*schema.Schema{
									"destination_arn": {
										Type:         schema.TypeString,
										Required:     true,
										ValidateFunc: validateArn,
									},
								},
							},
						},
					},
				},
			},
			"function_arn": {
				Type:     schema.TypeString,
				Computed: true,
			},
			"last_modified": {
				Type:     schema.TypeString,
				Computed: true,
			},
			"last_processing_result": {
				Type:     schema.TypeString,
				Computed: true,
			},
			"state": {
				Type:     schema.TypeString,
				Computed: true,
			},
			"state_transition_reason": {
				Type:     schema.TypeString,
				Computed: true,
			},
			"uuid": {
				Type:     schema.TypeString,
				Computed: true,
			},
		},
	}
}

// resourceAwsLambdaEventSourceMappingCreate maps to:
// CreateEventSourceMapping in the API / SDK
func resourceAwsLambdaEventSourceMappingCreate(d *schema.ResourceData, meta interface{}) error {
	conn := meta.(*AWSClient).lambdaconn

	functionName := d.Get("function_name").(string)
	eventSourceArn := d.Get("event_source_arn").(string)

	log.Printf("[DEBUG] Creating Lambda event source mapping: source %s to function %s", eventSourceArn, functionName)

	params := &lambda.CreateEventSourceMappingInput{
		EventSourceArn: aws.String(eventSourceArn),
		FunctionName:   aws.String(functionName),
		Enabled:        aws.Bool(d.Get("enabled").(bool)),
	}

	if batchSize, ok := d.GetOk("batch_size"); ok {
		params.BatchSize = aws.Int64(int64(batchSize.(int)))
	}

	if batchWindow, ok := d.GetOk("maximum_batching_window_in_seconds"); ok {
		params.MaximumBatchingWindowInSeconds = aws.Int64(int64(batchWindow.(int)))
	}

	if startingPosition, ok := d.GetOk("starting_position"); ok {
		params.StartingPosition = aws.String(startingPosition.(string))
	}

	if startingPositionTimestamp, ok := d.GetOk("starting_position_timestamp"); ok {
		t, _ := time.Parse(time.RFC3339, startingPositionTimestamp.(string))
		params.StartingPositionTimestamp = aws.Time(t)
	}

	if topics, ok := d.GetOk("topics"); ok && topics.(*schema.Set).Len() > 0 {
		params.Topics = expandStringSet(topics.(*schema.Set))
	}

	if parallelizationFactor, ok := d.GetOk("parallelization_factor"); ok {
		params.ParallelizationFactor = aws.Int64(int64(parallelizationFactor.(int)))
	}

	if maximumRetryAttempts, ok := d.GetOkExists("maximum_retry_attempts"); ok {
		params.MaximumRetryAttempts = aws.Int64(int64(maximumRetryAttempts.(int)))
	}

	if maximumRecordAgeInSeconds, ok := d.GetOk("maximum_record_age_in_seconds"); ok {
		params.MaximumRecordAgeInSeconds = aws.Int64(int64(maximumRecordAgeInSeconds.(int)))
	}

	if bisectBatchOnFunctionError, ok := d.GetOk("bisect_batch_on_function_error"); ok {
		params.BisectBatchOnFunctionError = aws.Bool(bisectBatchOnFunctionError.(bool))
	}

	if vDest, ok := d.GetOk("destination_config"); ok {
		params.SetDestinationConfig(expandLambdaEventSourceMappingDestinationConfig(vDest.([]interface{})))
	}

	// IAM profiles and roles can take some time to propagate in AWS:
	//  http://docs.aws.amazon.com/AWSEC2/latest/UserGuide/iam-roles-for-amazon-ec2.html#launch-instance-with-role-console
	// Error creating Lambda function: InvalidParameterValueException: The
	// function defined for the task cannot be assumed by Lambda.
	//
	// The role may exist, but the permissions may not have propagated, so we
	// retry
	var eventSourceMappingConfiguration *lambda.EventSourceMappingConfiguration
	var err error
	err = resource.Retry(5*time.Minute, func() *resource.RetryError {
		eventSourceMappingConfiguration, err = conn.CreateEventSourceMapping(params)
		if err != nil {
			if awserr, ok := err.(awserr.Error); ok {
				if awserr.Code() == "InvalidParameterValueException" {
					return resource.RetryableError(awserr)
				}
			}
			return resource.NonRetryableError(err)
		}
		return nil
	})
	if isResourceTimeoutError(err) {
		eventSourceMappingConfiguration, err = conn.CreateEventSourceMapping(params)
	}
	if err != nil {
		return fmt.Errorf("error creating Lambda Event Source Mapping (%s): %w", d.Id(), err)
	}

	d.SetId(aws.StringValue(eventSourceMappingConfiguration.UUID))

<<<<<<< HEAD
=======
	if _, err := waiter.EventSourceMappingCreate(conn, d.Id()); err != nil {
		return fmt.Errorf("error waiting for Lambda Event Source Mapping (%s) to create: %w", d.Id(), err)
	}

>>>>>>> b484d38d
	return resourceAwsLambdaEventSourceMappingRead(d, meta)
}

// resourceAwsLambdaEventSourceMappingRead maps to:
// GetEventSourceMapping in the API / SDK
func resourceAwsLambdaEventSourceMappingRead(d *schema.ResourceData, meta interface{}) error {
	conn := meta.(*AWSClient).lambdaconn

	log.Printf("[DEBUG] Fetching Lambda event source mapping: %s", d.Id())

	params := &lambda.GetEventSourceMappingInput{
		UUID: aws.String(d.Id()),
	}

	eventSourceMappingConfiguration, err := conn.GetEventSourceMapping(params)
	if err != nil {
		if isAWSErr(err, "ResourceNotFoundException", "") {
			log.Printf("[DEBUG] Lambda event source mapping (%s) not found", d.Id())
			d.SetId("")

			return nil
		}
		return err
	}

	d.Set("batch_size", eventSourceMappingConfiguration.BatchSize)
	d.Set("maximum_batching_window_in_seconds", eventSourceMappingConfiguration.MaximumBatchingWindowInSeconds)
	d.Set("event_source_arn", eventSourceMappingConfiguration.EventSourceArn)
	d.Set("function_arn", eventSourceMappingConfiguration.FunctionArn)
	d.Set("last_modified", aws.TimeValue(eventSourceMappingConfiguration.LastModified).Format(time.RFC3339))
	d.Set("last_processing_result", eventSourceMappingConfiguration.LastProcessingResult)
	d.Set("state", eventSourceMappingConfiguration.State)
	d.Set("state_transition_reason", eventSourceMappingConfiguration.StateTransitionReason)
	d.Set("uuid", eventSourceMappingConfiguration.UUID)
	d.Set("function_name", eventSourceMappingConfiguration.FunctionArn)
	d.Set("parallelization_factor", eventSourceMappingConfiguration.ParallelizationFactor)
	d.Set("maximum_retry_attempts", eventSourceMappingConfiguration.MaximumRetryAttempts)
	d.Set("maximum_record_age_in_seconds", eventSourceMappingConfiguration.MaximumRecordAgeInSeconds)
	d.Set("bisect_batch_on_function_error", eventSourceMappingConfiguration.BisectBatchOnFunctionError)
	if err := d.Set("destination_config", flattenLambdaEventSourceMappingDestinationConfig(eventSourceMappingConfiguration.DestinationConfig)); err != nil {
		return fmt.Errorf("error setting destination_config: %s", err)
	}
	if err := d.Set("topics", flattenStringSet(eventSourceMappingConfiguration.Topics)); err != nil {
		return fmt.Errorf("error setting topics: %s", err)
	}

	state := aws.StringValue(eventSourceMappingConfiguration.State)

	switch state {
	case waiter.EventSourceMappingStateEnabled, waiter.EventSourceMappingStateEnabling:
		d.Set("enabled", true)
	case waiter.EventSourceMappingStateDisabled, waiter.EventSourceMappingStateDisabling:
		d.Set("enabled", false)
	default:
		log.Printf("[WARN] Lambda event source mapping is neither enabled nor disabled but %s", state)
	}

	return nil
}

// resourceAwsLambdaEventSourceMappingDelete maps to:
// DeleteEventSourceMapping in the API / SDK
func resourceAwsLambdaEventSourceMappingDelete(d *schema.ResourceData, meta interface{}) error {
	conn := meta.(*AWSClient).lambdaconn

	log.Printf("[INFO] Deleting Lambda event source mapping: %s", d.Id())

	params := &lambda.DeleteEventSourceMappingInput{
		UUID: aws.String(d.Id()),
	}

	err := resource.Retry(5*time.Minute, func() *resource.RetryError {
		_, err := conn.DeleteEventSourceMapping(params)
		if err != nil {
			if isAWSErr(err, lambda.ErrCodeResourceInUseException, "") {
				return resource.RetryableError(err)
			}
			return resource.NonRetryableError(err)
		}
		return nil
	})
	if isResourceTimeoutError(err) {
		_, err = conn.DeleteEventSourceMapping(params)
	}
	if err != nil {
		return fmt.Errorf("Error deleting Lambda event source mapping: %s", err)
	}

	return nil
}

// resourceAwsLambdaEventSourceMappingUpdate maps to:
// UpdateEventSourceMapping in the API / SDK
func resourceAwsLambdaEventSourceMappingUpdate(d *schema.ResourceData, meta interface{}) error {
	conn := meta.(*AWSClient).lambdaconn

	log.Printf("[DEBUG] Updating Lambda event source mapping: %s", d.Id())

	params := &lambda.UpdateEventSourceMappingInput{
		UUID:                           aws.String(d.Id()),
		BatchSize:                      aws.Int64(int64(d.Get("batch_size").(int))),
		FunctionName:                   aws.String(d.Get("function_name").(string)),
		Enabled:                        aws.Bool(d.Get("enabled").(bool)),
		MaximumBatchingWindowInSeconds: aws.Int64(int64(d.Get("maximum_batching_window_in_seconds").(int))),
	}

	// AWS API will fail if this parameter is set (even as default value) for sqs event source.  Ideally this should be implemented in GO SDK or AWS API itself.
	eventSourceArn, err := arn.Parse(d.Get("event_source_arn").(string))
	if err != nil {
		return fmt.Errorf("Error updating event source mapping: %s", err)
	}

	if eventSourceArn.Service != "sqs" {
		if parallelizationFactor, ok := d.GetOk("parallelization_factor"); ok {
			params.SetParallelizationFactor(int64(parallelizationFactor.(int)))
		}

		if maximumRetryAttempts, ok := d.GetOkExists("maximum_retry_attempts"); ok {
			params.SetMaximumRetryAttempts(int64(maximumRetryAttempts.(int)))
		}

		params.MaximumRecordAgeInSeconds = aws.Int64(int64(d.Get("maximum_record_age_in_seconds").(int)))

		if bisectBatchOnFunctionError, ok := d.GetOk("bisect_batch_on_function_error"); ok {
			params.SetBisectBatchOnFunctionError(bisectBatchOnFunctionError.(bool))
		}

		if vDest, ok := d.GetOk("destination_config"); ok {
			params.SetDestinationConfig(expandLambdaEventSourceMappingDestinationConfig(vDest.([]interface{})))
		}
	}

	err = resource.Retry(5*time.Minute, func() *resource.RetryError {
		_, err := conn.UpdateEventSourceMapping(params)
		if err != nil {
			if isAWSErr(err, lambda.ErrCodeInvalidParameterValueException, "") ||
				isAWSErr(err, lambda.ErrCodeResourceInUseException, "") {

				return resource.RetryableError(err)
			}
			return resource.NonRetryableError(err)
		}
		return nil
	})
	if isResourceTimeoutError(err) {
		_, err = conn.UpdateEventSourceMapping(params)
	}
	if err != nil {
		return fmt.Errorf("error updating Lambda Event Source Mapping (%s): %w", d.Id(), err)
	}

	if _, err := waiter.EventSourceMappingUpdate(conn, d.Id()); err != nil {
		return fmt.Errorf("error waiting for Lambda Event Source Mapping (%s) to update: %w", d.Id(), err)
	}

	return resourceAwsLambdaEventSourceMappingRead(d, meta)
}<|MERGE_RESOLUTION|>--- conflicted
+++ resolved
@@ -268,13 +268,10 @@
 
 	d.SetId(aws.StringValue(eventSourceMappingConfiguration.UUID))
 
-<<<<<<< HEAD
-=======
 	if _, err := waiter.EventSourceMappingCreate(conn, d.Id()); err != nil {
 		return fmt.Errorf("error waiting for Lambda Event Source Mapping (%s) to create: %w", d.Id(), err)
 	}
 
->>>>>>> b484d38d
 	return resourceAwsLambdaEventSourceMappingRead(d, meta)
 }
 
