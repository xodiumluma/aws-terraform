--- conflicted
+++ resolved
@@ -233,11 +233,8 @@
 * `source_code_hash` - (Optional) Used to trigger updates. Must be set to a base64-encoded SHA256 hash of the package file specified with either `filename` or `s3_key`. The usual way to set this is `filebase64sha256("file.zip")` (Terraform 0.11.12 and later) or `base64sha256(file("file.zip"))` (Terraform 0.11.11 and earlier), where "file.zip" is the local filename of the lambda function source archive.
 * `tags` - (Optional) A map of tags to assign to the object.
 * `file_system_config` - (Optional) The connection settings for an EFS file system. Fields documented below. Before creating or updating Lambda functions with `file_system_config`, EFS mount targets much be in available lifecycle state. Use `depends_on` to explicitly declare this dependency. See [Using Amazon EFS with Lambda][12].
-<<<<<<< HEAD
+* `code_signing_config_arn` - (Optional) Amazon Resource Name (ARN) for a Code Signing Configuration.
 * `image_config` - (Optional) The Lambda OCI image configurations. Fields documented below. 
-=======
-* `code_signing_config_arn` - (Optional) Amazon Resource Name (ARN) for a Code Signing Configuration.
->>>>>>> 6bbb20ff
 
 **dead_letter_config** is a child block with a single argument:
 
