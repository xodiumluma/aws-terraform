--- conflicted
+++ resolved
@@ -6,22 +6,11 @@
 
 env:
   IN_MAINTAINER_LIST: ${{ contains(secrets.MAINTAINER_LIST, github.actor) }}
-
+  
 jobs:
   AddLabelsForIssueTriage:
     runs-on: ubuntu-latest
     steps:
-<<<<<<< HEAD
-=======
-    - uses: actions/checkout@v3
-    - name: Apply Issue needs-triage Label
-      if: github.event.action == 'opened' && env.IN_MAINTAINER_LIST == 'false'
-      uses: github/issue-labeler@v2.4
-      with:
-        repo-token: "${{ secrets.GITHUB_TOKEN }}"
-        configuration-path: .github/labeler-issue-needs-triage.yml
-        enable-versioned-regex: 0
->>>>>>> efe4dc65
     - name: Apply Issue Triage Labels
       uses: github/issue-labeler@v2.4
       with:
